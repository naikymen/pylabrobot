# pylint: disable=unused-argument

from typing import List

from pylabrobot.liquid_handling.backends import LiquidHandlerBackend
from pylabrobot.resources import Resource
from pylabrobot.liquid_handling.standard import (
    Pickup,
    PickupTipRack,
    Drop,
    DropTipRack,
    Aspiration,
    AspirationPlate,
    Dispense,
    DispensePlate,
    Move
)


class ChatterBoxBackend(LiquidHandlerBackend):
    """ Chatter box backend for 'How to Open Source' """

<<<<<<< HEAD
    def __init__(self, num_channels: int, *args, **kwargs):
        """Copied over from saver_backend."""
        super().__init__(*args, **kwargs)
        self._num_channels = num_channels

    @property
    def num_channels(self) -> int:
        """ The number of channels that the robot has. """
        return self._num_channels

    async def setup(self):
        print("Setting up the robot.")
=======
  def __init__(self, num_channels: int = 8):
    """ Initialize a chatter box backend. """
    super().__init__()
    self._num_channels = num_channels

  async def setup(self):
    await super().setup()
    print("Setting up the robot.")

  async def stop(self):
    await super().stop()
    print("Stopping the robot.")

  @property
  def num_channels(self) -> int:
    return self._num_channels

  async def assigned_resource_callback(self, resource: Resource):
    print(f"Resource {resource.name} was assigned to the robot.")
>>>>>>> 86ff8965

    async def stop(self):
        print("Stopping the robot.")

    async def assigned_resource_callback(self, resource: Resource):
        print(f"Resource {resource.name} was assigned to the robot.")

    async def unassigned_resource_callback(self, name: str):
        print(f"Resource {name} was unassigned from the robot.")

    async def pick_up_tips(self, ops: List[Pickup], use_channels: List[int], **backend_kwargs):
        print(f"Picking up tips {ops}.")

    async def drop_tips(self, ops: List[Drop], use_channels: List[int], **backend_kwargs):
        print(f"Dropping tips {ops}.")

    async def aspirate(self, ops: List[Aspiration], use_channels: List[int], **backend_kwargs):
        print(f"Aspirating {ops}.")

    async def dispense(self, ops: List[Dispense], use_channels: List[int], **backend_kwargs):
        print(f"Dispensing {ops}.")

    async def pick_up_tips96(self, pickup: PickupTipRack, **backend_kwargs):
        print(f"Picking up tips from {pickup.resource.name}.")

    async def drop_tips96(self, drop: DropTipRack, **backend_kwargs):
        print(f"Dropping tips to {drop.resource.name}.")

    async def aspirate96(self, aspiration: AspirationPlate):
        print(f"Aspirating {aspiration.volume} from {aspiration.resource}.")

    async def dispense96(self, dispense: DispensePlate):
        print(f"Dispensing {dispense.volume} to {dispense.resource}.")

    async def move_resource(self, move: Move, **backend_kwargs):
        print(f"Moving {move}.")<|MERGE_RESOLUTION|>--- conflicted
+++ resolved
@@ -5,35 +5,21 @@
 from pylabrobot.liquid_handling.backends import LiquidHandlerBackend
 from pylabrobot.resources import Resource
 from pylabrobot.liquid_handling.standard import (
-    Pickup,
-    PickupTipRack,
-    Drop,
-    DropTipRack,
-    Aspiration,
-    AspirationPlate,
-    Dispense,
-    DispensePlate,
-    Move
+  Pickup,
+  PickupTipRack,
+  Drop,
+  DropTipRack,
+  Aspiration,
+  AspirationPlate,
+  Dispense,
+  DispensePlate,
+  Move
 )
 
 
 class ChatterBoxBackend(LiquidHandlerBackend):
-    """ Chatter box backend for 'How to Open Source' """
+  """ Chatter box backend for 'How to Open Source' """
 
-<<<<<<< HEAD
-    def __init__(self, num_channels: int, *args, **kwargs):
-        """Copied over from saver_backend."""
-        super().__init__(*args, **kwargs)
-        self._num_channels = num_channels
-
-    @property
-    def num_channels(self) -> int:
-        """ The number of channels that the robot has. """
-        return self._num_channels
-
-    async def setup(self):
-        print("Setting up the robot.")
-=======
   def __init__(self, num_channels: int = 8):
     """ Initialize a chatter box backend. """
     super().__init__()
@@ -53,40 +39,33 @@
 
   async def assigned_resource_callback(self, resource: Resource):
     print(f"Resource {resource.name} was assigned to the robot.")
->>>>>>> 86ff8965
 
-    async def stop(self):
-        print("Stopping the robot.")
+  async def unassigned_resource_callback(self, name: str):
+    print(f"Resource {name} was unassigned from the robot.")
 
-    async def assigned_resource_callback(self, resource: Resource):
-        print(f"Resource {resource.name} was assigned to the robot.")
+  async def pick_up_tips(self, ops: List[Pickup], use_channels: List[int], **backend_kwargs):
+    print(f"Picking up tips {ops}.")
 
-    async def unassigned_resource_callback(self, name: str):
-        print(f"Resource {name} was unassigned from the robot.")
+  async def drop_tips(self, ops: List[Drop], use_channels: List[int], **backend_kwargs):
+    print(f"Dropping tips {ops}.")
 
-    async def pick_up_tips(self, ops: List[Pickup], use_channels: List[int], **backend_kwargs):
-        print(f"Picking up tips {ops}.")
+  async def aspirate(self, ops: List[Aspiration], use_channels: List[int], **backend_kwargs):
+    print(f"Aspirating {ops}.")
 
-    async def drop_tips(self, ops: List[Drop], use_channels: List[int], **backend_kwargs):
-        print(f"Dropping tips {ops}.")
+  async def dispense(self, ops: List[Dispense], use_channels: List[int], **backend_kwargs):
+    print(f"Dispensing {ops}.")
 
-    async def aspirate(self, ops: List[Aspiration], use_channels: List[int], **backend_kwargs):
-        print(f"Aspirating {ops}.")
+  async def pick_up_tips96(self, pickup: PickupTipRack, **backend_kwargs):
+    print(f"Picking up tips from {pickup.resource.name}.")
 
-    async def dispense(self, ops: List[Dispense], use_channels: List[int], **backend_kwargs):
-        print(f"Dispensing {ops}.")
+  async def drop_tips96(self, drop: DropTipRack, **backend_kwargs):
+    print(f"Dropping tips to {drop.resource.name}.")
 
-    async def pick_up_tips96(self, pickup: PickupTipRack, **backend_kwargs):
-        print(f"Picking up tips from {pickup.resource.name}.")
+  async def aspirate96(self, aspiration: AspirationPlate):
+    print(f"Aspirating {aspiration.volume} from {aspiration.resource}.")
 
-    async def drop_tips96(self, drop: DropTipRack, **backend_kwargs):
-        print(f"Dropping tips to {drop.resource.name}.")
+  async def dispense96(self, dispense: DispensePlate):
+    print(f"Dispensing {dispense.volume} to {dispense.resource}.")
 
-    async def aspirate96(self, aspiration: AspirationPlate):
-        print(f"Aspirating {aspiration.volume} from {aspiration.resource}.")
-
-    async def dispense96(self, dispense: DispensePlate):
-        print(f"Dispensing {dispense.volume} to {dispense.resource}.")
-
-    async def move_resource(self, move: Move, **backend_kwargs):
-        print(f"Moving {move}.")+  async def move_resource(self, move: Move, **backend_kwargs):
+    print(f"Moving {move}.")