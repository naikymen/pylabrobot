--- conflicted
+++ resolved
@@ -23,14 +23,8 @@
 
 @dataclass(frozen=True)
 class Drop:
-<<<<<<< HEAD
-  """ A drop operation. """
-  resource: List[Union[TipSpot, Resource]]  # Can be trash, see LiquidHandler.
-  offset: Optional[Coordinate]
-=======
-  resource: Resource
+  resource: Resource  # Can be trash, see LiquidHandler.
   offset: Coordinate
->>>>>>> d748daae
   tip: Tip
 
 
