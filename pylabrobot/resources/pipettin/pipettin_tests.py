import pytest
from math import isclose
from copy import deepcopy
from pprint import pformat

from deepdiff import DeepDiff

from pylabrobot.liquid_handling.backends.piper_backend import PiperBackend
from pylabrobot.resources import Deck, Axy_24_DW_10ML, FourmlTF_L, Coordinate
from pylabrobot.liquid_handling import LiquidHandler
from pylabrobot.resources import set_tip_tracking, set_volume_tracking
from pylabrobot.resources import pipettin_test_plate

from pylabrobot.resources.pipettin.utils import format_number, compare, json_dump
from pylabrobot.resources.pipettin.silver_deck import SilverDeck, make_silver

from piper.datatools.datautils import load_default_objects, db_location
from piper.utils import default_config

from newt.translators.plr import deck_to_workspaces, convert_item, deck_to_db
from newt.translators.utils import (
  scrub, calculate_plr_dz_tip, calculate_plr_dz_tube, calculate_plr_dz_slot
)
from newt.translators.utils import calculate_plr_grid_parameters, derive_grid_parameters_from_plr

<<<<<<< HEAD
# Example using exported data.
db_location = 'https://gitlab.com/pipettin-bot/pipettin-gui/-/raw/develop/api/src/db/defaults/databases.json'

def make_silver_deck(workspace_name = "MK3 Baseplate", db: dict = None):
  print("Deck setup")
  if db is None:
    db = load_objects(db_location)["pipettin"]

  # Choose one workspace.
  workspace = next(w for w in db["workspaces"] if w["name"] == workspace_name)

  # Get all platforms and containers.
  platforms = db["platforms"]
  containers = db["containers"]
  tools = db["tools"]

  # Instantiate the deck object.
  deck = SilverDeck(workspace, platforms, containers, tools)

  print("Deck setup done")
  return deck

=======
>>>>>>> 91b67b24
def test_silver_deck():
  # Instantiate the deck.
  deck = make_silver(workspace_name="MK3 Baseplate")

  # Try assigning and retrieving some resources.
  well_plate = Axy_24_DW_10ML("Axygen well-plate")
  tip_rack = FourmlTF_L("24x 4ml Tips with Filters")
  deck.assign_child_resource(well_plate, location=Coordinate(0,0,0))
  deck.assign_child_resource(tip_rack, location=Coordinate(0,150,0))
  deck.get_resource("Axygen well-plate")
  deck.get_resource("24x 4ml Tips with Filters")

  # Inspect the workspace's contents.
  print(deck.summary())

@pytest.mark.asyncio
async def test_piper_backend():

  # Load default configuration, and set it to dry mode.
  config = default_config()
  config.update({
    "dry": True,
    "ws_address": "",
    "sio_address": "",
    # Database connection parameters.
    "datatools": "jsondb",
    "database": {"database_url": db_location, "database_name": 'pipettin'}
  })

  # Piper backend.
  back = PiperBackend(config=config)

  # Instantiate the deck.
  deck = make_silver(db_objects=db_location, db_name="pipettin", workspace_name="MK3 Baseplate")

  # TODO: Ask for a better error message when a non-instantiated backend is passed.
  lh = LiquidHandler(backend=back, deck=deck)
  await lh.setup()

  # We enable tip and volume tracking globally using the
  # `set_volume_tracking` and `set_tip_tracking` methods.
  set_volume_tracking(enabled=True)
  set_tip_tracking(enabled=True)

  # Pickup.
  tiprack = lh.get_resource("Blue tip rack")
  tip_spots = tiprack["A1:A2"]
  # TODO: Ask for a better error message when tips are passed instead of tip spots.
  pickups = await lh.pick_up_tips(tip_spots, use_channels=[0, 1])
  tiprack.print_grid()

  # Tube rack.
  tube_rack = lh.get_resource("Tube Rack [5x16]")
  _ = tube_rack["A1"]
  _ = tube_rack.make_grid()

  # Tube spots.
  tube_spots = tube_rack.children
  _ = all([spot.tracker.has_tube for spot in tube_spots])

  # Tubes.
  tubes = tube_rack.get_all_tubes()

  # Tube volume tracker.
  _ = [tube.tracker.liquids for tube in tubes]

  # Aspirate.
  # await lh.aspirate(tubes, vols=[100.0, 50.0, 200.0], use_channels=[0])
  await lh.aspirate(tubes[:1], vols=[100.0], use_channels=[0])
  # Dispense.
  # await lh.dispense(tubes, vols=[1.0, 1.0, 1.0])
  await lh.dispense(tubes[:1], vols=[10])

  # Cleanup.
  await lh.stop()

@pytest.mark.asyncio
async def test_with_config_mongo():

  # We enable tip and volume tracking globally using the `set_volume_tracking` and `set_tip_tracking` methods.
  set_volume_tracking(enabled=True)
  set_tip_tracking(enabled=True)

  config = {
    "dry": True,
    "ws_address": "", "sio_address": "",
    "datatools": "mongo",
    "database": {
      "database_url": "localhost:27017",
      "database_name": "pipettin-2024-09-26"
    }
  }

  back = PiperBackend(config=config, home_on_setup_and_close=True)
  # Will home the robot on setup and close.

  # Instantiate the SilverDeck from a config.
  deck = SilverDeck(config=config, workspace_name="Experiment")
  deck.summary()

  lh = LiquidHandler(backend=back, deck=deck)

  await lh.setup()

  tip_rack = deck.get_resource("Blue tip rack")

  pickups = await lh.pick_up_tips(tip_rack["A1"], use_channels=back.channels.PMULTI)

  tube_rack = deck["Tube Rack [5x16]"]

  aspirations = await lh.aspirate(tube_rack["A1"], vols=[100], use_channels=back.channels.PMULTI)

  well_plate = deck["Standard 384-well plate"]

  for well in well_plate["B2:B7"]:
    dispenses = await lh.dispense([well], vols=[15], use_channels=back.channels.PMULTI)

  await lh.stop()

def test_reverse_engineering():
  # Create an instance
  well_plate = pipettin_test_plate(name="plate_01")
  well_plate.set_well_liquids(liquids=(None, 123))

  dx = well_plate["A1"][0].location.x
  dy = well_plate["H1"][0].location.y
  dz = well_plate["H1"][0].location.z
  item_dx = well_plate["A2"][0].location.x - well_plate["A1"][0].location.x
  item_dy = well_plate["A1"][0].location.y - well_plate["B1"][0].location.y

  serialized_well_plate = well_plate.serialize()

  params = calculate_plr_grid_parameters(serialized_well_plate)

  assert isclose(params["dx"], dx)
  assert isclose(params["dy"], dy)
  assert isclose(params["dz"], dz)
  assert isclose(params["item_dx"], item_dx)
  assert isclose(params["item_dy"], item_dy)

  new_params = derive_grid_parameters_from_plr(serialized_well_plate)

  # Dimensions as shown here:
  # https://assets.thermofisher.com/TFS-Assets/LSG/manuals/MAN0014419_ABgene_Storage_Plate_96well_1_2mL_QR.pdf
  assert isclose(new_params["firstWellCenterX"], 14.38)
  assert isclose(new_params["firstWellCenterY"], 11.24)

def test_translation_basic():
  """Check that translations work (or at least can run)"""
  # Instantiate the deck.
  deck = make_silver(workspace_name="MK3 Baseplate")
  # Serialize deck.
  deck_data = deck.serialize()
  # Convert to workspace.
  deck_to_workspaces(deck_data)


def test_translation_plr_plate():
  """Check that translations work (or at least can run)"""
  # Create an instance
  well_plate = pipettin_test_plate(name="plate_01")
  well_plate.set_well_liquids(liquids=(None, 123))

  # well_plate.print_grid()

  deck = Deck(size_x=300, size_y=200)

  deck.assign_child_resource(well_plate, location=Coordinate(100,100,0))

  # Serialize deck.
  deck_data = deck.serialize()
  # Convert to workspace.
  result = deck_to_db(deck_data)

  json_dump(deck_data, "/tmp/deck_original.json")
  json_dump(result["workspaces"], "/tmp/workspaces_converted.json")

def test_conversions():

  # Choose the database and a workspace.
  # workspace_name = "MK3 Baseplate"
  workspace_name = "Basic Workspace"

  # Instantiate the deck object.
  deck = SilverDeck(db=db_location, workspace_name=workspace_name)

  item_name = "Pocket PCR"

  # Get the item.
  item_resource = deck.get_resource(item_name)  # "Pocket PCR"

  # Serialize the resource.
  serialized_resource = item_resource.serialize()

  # Convert the resource.
  # data_converted = convert_custom(serialized_resource, deck.get_size_y())
  data_converted = convert_item(serialized_resource, deck.get_size_y())

  converted_item = data_converted[0]  # ["piper_item"]
  converted_platform = data_converted[1]  # ["piper_platform"]
  converted_containers = data_converted[2]  # ["container_data"]
  # TODO: Allow and test descriptions.
  converted_containers = [{k:v for k, v in cntnr.items() if k != "description"} for cntnr in converted_containers]

  # Item
  pocket_item = deepcopy(next(p for p in deck.workspace_items if p["name"] == item_resource.name))
  if "platformData" in converted_item:
    del converted_item["platformData"]
  if "containerData" in converted_item:
    del converted_item["containerData"]

  # Platform
  pocket_platform = deepcopy(next(p for p in deck.platforms if p["name"] == item_resource.model))

  # Clean up non essentials.
  scrub([pocket_platform, converted_platform], "description")
  scrub([pocket_platform, converted_platform], "color")

  # Containers
  pocket_container_names = [cntnt["container"] for cntnt in pocket_item["content"] ]
  pocket_containers = deepcopy([cntnr for cntnr in deck.containers if cntnr["name"] in pocket_container_names])
  # Remove description.
  pocket_containers = [{k:v for k, v in cntnr.items() if k != "description"} for cntnr in pocket_containers]

  # Compare
  diff_result = DeepDiff(
      t1 = pocket_platform,
      t2 = converted_platform,
      # math_epsilon=0.001
      number_to_string_func = format_number, significant_digits=4,
      ignore_numeric_type_changes=True
  )
  if not diff_result:
    print(f"No differences in {pocket_platform['name']} platform.")
  else:
    json_dump(pocket_platform, "/tmp/pocket_platform.json")
    json_dump(converted_platform, "/tmp/pocket_converted.json")
  # Assert that there are no differences
  assert not diff_result, f"Differences found in platform translation of the {pocket_platform['name']} platform:\n" + \
    pformat(diff_result) #+ "\n" + pformat(converted_platform)

  # Compare
  diff_result = DeepDiff(
      t1 = pocket_item,
      t2 = converted_item,
      # math_epsilon=0.001
      number_to_string_func = format_number, significant_digits=4,
      ignore_numeric_type_changes=True
  )
  if not diff_result:
    print(f"No differences in {converted_item['name']} item.")
  # Assert that there are no differences
  assert not diff_result, f"Differences found in platform translation of the {converted_item['name']} item:\n" + \
    pformat(diff_result) # + "\n" + pformat(converted_item)

  # Compare
  diff_result = DeepDiff(
      t1 = pocket_containers,
      t2 = converted_containers,
      # math_epsilon=0.001
      number_to_string_func = format_number, significant_digits=4,
      ignore_numeric_type_changes=True
  )
  if not diff_result:
    print(f"No differences in {converted_item['name']} used containers.")
  # Assert that there are no differences
  assert not diff_result, f"Differences found in container translation of the {converted_item['name']} item:\n" + \
      pformat(diff_result) # + "\n" + pformat(pocket_containers) + "\n" + pformat(converted_containers)

def test_translation_advanced():

  db = load_default_objects()["pipettin"]

  # Test all workspaces.
  workspace_names = [w["name"] for w in db["workspaces"]]

  # Iterate over all workspaces.
  for workspace_name in workspace_names:

    # Instantiate the deck object.
    deck = SilverDeck(db=db_location, workspace_name=workspace_name, db_name="pipettin")

    # Serialize deck.
    deck_data = deck.serialize()

    # Convert to workspace.
    new_workspaces, new_items, new_platforms, new_containers = deck_to_workspaces(deck_data)
    new_workspace = deepcopy(new_workspaces[0])
    workspace = deepcopy(deck.workspace)
    platforms = deck.platforms
    containers = deck.containers

    json_dump([deck.workspace], "/tmp/workspaces_orig.json")
    json_dump(new_workspaces, "/tmp/workspaces_new.json")

    json_dump(deck.platforms, "/tmp/platforms_orig.json")
    json_dump(new_platforms, "/tmp/platforms_new.json")

    # Remove "stuff".
    scrub([workspace, new_workspace, containers, new_containers, platforms, new_platforms],
           "description")
    scrub([platforms, new_platforms], "color")

    # Compare.
    diff_result = compare(platforms, new_platforms)
    # Test.
    assert not diff_result, f"Differences found in translation of platforms in '{workspace_name}':\n" + \
      pformat(diff_result)

    # Containers
    new_containers_names = [c["name"] for c in new_containers]
    containers = [c for c in containers if c["name"] in new_containers_names]

    json_dump(containers, "/tmp/object_original.json")
    json_dump(new_containers, "/tmp/object_new.json")

    # Compare
    diff_result = compare(containers, new_containers)
    assert not diff_result, f"Differences found in containers from {workspace_name}:\n" + \
      pformat(diff_result, width=200)

    # Workspaces
    for item in workspace["items"]:
      new_item = next(i for i in new_items if i["name"] == item["name"])

      json_dump(item, "/tmp/object_original.json")
      json_dump(new_item, "/tmp/object_new.json")

      # These are not in the direct database export.
      if "platformData" in new_item:
        del new_item["platformData"]
      if "containerData" in new_item:
        del new_item["containerData"]

      # Compare
      diff_result = compare(t1 = item, t2 = new_item)
      # Assert that there are no differences
      assert not diff_result, f"Differences found in translation of item {item['name']}:\n" + \
          pformat(diff_result, width=200) # + "\n" + pformat(pocket_containers) + "\n" + pformat(converted_containers)

def test_tip_z_calculation():

  # We enable tip and volume tracking globally using the `set_volume_tracking` and `set_tip_tracking` methods.
  set_volume_tracking(enabled=True)
  set_tip_tracking(enabled=True)

  # Get objects.
  deck = SilverDeck(db=db_location, workspace_name="MK3 Baseplate")
  rack = deck.get_resource("Blue tip rack")
  spots = rack.get_all_items()

  # tip_spot = rack.get_item("H1")
  for spot in spots:
    if spot.has_tip():
      tip = spot.get_tip()

      # Get the container ID of the tip.
      container = next(c for c in deck.containers if c["name"] == tip.model)
      rack_platform = next(p for p in deck.platforms if p["name"] == rack.name)
      container_link = next(l for l in rack_platform["containers"]
                            if l["container"] == container["name"])

      spot_Z = calculate_plr_dz_tip(rack_platform, container_link)
      # spot_Z = rack_platform["activeHeight"] - container_offset_z

      assert isclose(spot.location.z, spot_Z), f"spot_Z check failed for {rack.name} in {deck.name}"


def test_tube_z_calculation():

  # We enable tip and volume tracking globally using the `set_volume_tracking` and `set_tip_tracking` methods.
  set_volume_tracking(enabled=True)
  set_tip_tracking(enabled=True)

  # Get objects.
  deck = SilverDeck(db=db_location, workspace_name="MK3 Baseplate")
  rack = deck.get_resource("Tube Rack [5x16]")
  spots = rack.get_all_items()

  # tip_spot = rack.get_item("H1")
  for spot in spots:
    if spot.has_tube():
      tube = spot.get_tube()

      # Get the container ID of the tube.
      container = next(c for c in deck.containers if c["name"] == tube.model)
      rack_platform = next(p for p in deck.platforms if p["name"] == rack.name)
      container_link = next(l for l in rack_platform["containers"]
                            if l["container"] == container["name"])

      spot_Z = calculate_plr_dz_tube(rack_platform, container_link, container)
      # spot_Z = rack_platform["activeHeight"] - container_offset_z

      assert isclose(spot.location.z, spot_Z), f"spot_Z check failed for {rack.name} in {deck.name}"

def test_slot_z_calculation():

  # We enable tip and volume tracking globally using the `set_volume_tracking` and `set_tip_tracking` methods.
  set_volume_tracking(enabled=True)
  set_tip_tracking(enabled=True)

  # Get objects.
  workspace_name = "Basic Workspace"
  item_name = "Pocket PCR"
  deck = SilverDeck(db=db_location, workspace_name=workspace_name)
  custom = deck.get_resource(item_name)
  spots = custom.children

  # tip_spot = rack.get_item("H1")
  for spot in spots:
    if spot.has_tube():
      tube = spot.get_tube()

      item = next(p for p in deck.workspace["items"] if p["name"] == custom.name)
      platform = next(p for p in deck.platforms if p["name"] == item["platform"])
      content = next(c for c in item["content"] if c["name"] == tube.name)
      container = next(c for c in deck.containers if c["name"] == content["container"])
      slot = platform["slots"][content["index"] - 1]
      link = next(l for l in slot["containers"] if l["container"] == container["name"])

      spot_z = calculate_plr_dz_slot(platform, slot, link, container)

      assert isclose(tube.parent.location.z, spot_z), f"spot_Z check failed for {custom.name} in {deck.name}"<|MERGE_RESOLUTION|>--- conflicted
+++ resolved
@@ -23,31 +23,6 @@
 )
 from newt.translators.utils import calculate_plr_grid_parameters, derive_grid_parameters_from_plr
 
-<<<<<<< HEAD
-# Example using exported data.
-db_location = 'https://gitlab.com/pipettin-bot/pipettin-gui/-/raw/develop/api/src/db/defaults/databases.json'
-
-def make_silver_deck(workspace_name = "MK3 Baseplate", db: dict = None):
-  print("Deck setup")
-  if db is None:
-    db = load_objects(db_location)["pipettin"]
-
-  # Choose one workspace.
-  workspace = next(w for w in db["workspaces"] if w["name"] == workspace_name)
-
-  # Get all platforms and containers.
-  platforms = db["platforms"]
-  containers = db["containers"]
-  tools = db["tools"]
-
-  # Instantiate the deck object.
-  deck = SilverDeck(workspace, platforms, containers, tools)
-
-  print("Deck setup done")
-  return deck
-
-=======
->>>>>>> 91b67b24
 def test_silver_deck():
   # Instantiate the deck.
   deck = make_silver(workspace_name="MK3 Baseplate")
