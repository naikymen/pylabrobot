--- conflicted
+++ resolved
@@ -1,5 +1,4 @@
 {
-<<<<<<< HEAD
  "cells": [
   {
    "cell_type": "markdown",
@@ -121,7 +120,7 @@
     "\n",
     "- {class}`~pylabrobot.resources.ml_star.tip_carriers.TIP_CAR_480_A00` tip carrier\n",
     "- {class}`~pylabrobot.resources.ml_star.plate_carriers.PLT_CAR_L5AC_A00` plate carrier\n",
-    "- {class}`~pylabrobot.resources.corning_costar.plates.Cos_96_DW_1mL` wells\n",
+    "- {class}`~pylabrobot.resources.corning_costar.plates.Cor_96_wellplate_360ul_Fb` wells\n",
     "- {class}`~pylabrobot.resources.ml_star.tip_racks.HTF_L` tips"
    ]
   },
@@ -134,7 +133,7 @@
     "from pylabrobot.resources import (\n",
     "    TIP_CAR_480_A00,\n",
     "    PLT_CAR_L5AC_A00,\n",
-    "    Cos_96_DW_1mL,\n",
+    "    Cor_96_wellplate_360ul_Fb,\n",
     "    HTF_L\n",
     ")"
    ]
@@ -188,7 +187,7 @@
    "outputs": [],
    "source": [
     "plt_car = PLT_CAR_L5AC_A00(name='plate carrier')\n",
-    "plt_car[0] = Cos_96_DW_1mL(name='plate_01')"
+    "plt_car[0] = Cor_96_wellplate_360ul_Fb(name='plate_01')"
    ]
   },
   {
@@ -348,470 +347,4 @@
  },
  "nbformat": 4,
  "nbformat_minor": 2
-=======
-  "cells": [
-    {
-      "cell_type": "markdown",
-      "metadata": {},
-      "source": [
-        "# Basic liquid handling\n",
-        "\n",
-        "In this notebook, you will learn how to use PyLabRobot to move water from one range of wells to another.\n",
-        "\n",
-        "**Note: before running this notebook, you should have**:\n",
-        "\n",
-        "- Installed PyLabRobot and the USB driver as described in [the installation guide](installation).\n",
-        "- Connected the Hamilton to your computer using the USB cable.\n",
-        "\n",
-        "Video of what this code does:\n",
-        "\n",
-        "<iframe width=\"640\" height=\"360\" src=\"https://www.youtube.com/embed/NN6ltrRj3bU\" title=\"YouTube video player\" frameborder=\"0\" allow=\"accelerometer; autoplay; clipboard-write; encrypted-media; gyroscope; picture-in-picture\" allowfullscreen></iframe>"
-      ]
-    },
-    {
-      "cell_type": "markdown",
-      "metadata": {},
-      "source": [
-        "## Setting up a connection with the robot\n",
-        "\n",
-        "Start by importing the {class}`~pylabrobot.liquid_handling.liquid_handler.LiquidHandler` class, which will serve as a front end for all liquid handling operations.\n",
-        "\n",
-        "Backends serve as communicators between `LiquidHandler`s and the actual hardware. Since we are using a Hamilton STAR, we also import the {class}`~pylabrobot.liquid_handling.backends.STAR` backend."
-      ]
-    },
-    {
-      "cell_type": "code",
-      "execution_count": 1,
-      "metadata": {},
-      "outputs": [],
-      "source": [
-        "%load_ext autoreload\n",
-        "%autoreload 2"
-      ]
-    },
-    {
-      "cell_type": "code",
-      "execution_count": 2,
-      "metadata": {},
-      "outputs": [
-        {
-          "name": "stderr",
-          "output_type": "stream",
-          "text": [
-            "INFO:opentrons_shared_data.load:Using packaged shared data path: /Users/rickwierenga/pyhamilton/Dropbox (MIT)/Hamilton_Methods/Pyhamilton_Methods/220319_rick_folder/pylabrobot/env/lib/python3.10/site-packages/opentrons_shared_data/data\n"
-          ]
-        }
-      ],
-      "source": [
-        "from pylabrobot.liquid_handling import LiquidHandler\n",
-        "from pylabrobot.liquid_handling.backends import STAR"
-      ]
-    },
-    {
-      "cell_type": "markdown",
-      "metadata": {},
-      "source": [
-        "In addition, import the {class}`~pylabrobot.resources.hamilton.STARLetDeck`, which represents the deck of the Hamilton STAR."
-      ]
-    },
-    {
-      "cell_type": "code",
-      "execution_count": 3,
-      "metadata": {},
-      "outputs": [],
-      "source": [
-        "from pylabrobot.resources.hamilton import STARLetDeck"
-      ]
-    },
-    {
-      "cell_type": "markdown",
-      "metadata": {},
-      "source": [
-        "Create a new liquid handler using `STAR` as its backend."
-      ]
-    },
-    {
-      "cell_type": "code",
-      "execution_count": 4,
-      "metadata": {},
-      "outputs": [],
-      "source": [
-        "backend = STAR()\n",
-        "lh = LiquidHandler(backend=backend, deck=STARLetDeck())"
-      ]
-    },
-    {
-      "cell_type": "markdown",
-      "metadata": {},
-      "source": [
-        "The final step is to open communication with the robot. This is done using the {func}`~pylabrobot.liquid_handling.LiquidHandler.setup` method."
-      ]
-    },
-    {
-      "cell_type": "code",
-      "execution_count": 5,
-      "metadata": {
-        "scrolled": false
-      },
-      "outputs": [
-        {
-          "name": "stderr",
-          "output_type": "stream",
-          "text": [
-            "INFO:pylabrobot.liquid_handling.backends.hamilton.STAR:Finding Hamilton USB device...\n",
-            "INFO:pylabrobot.liquid_handling.backends.hamilton.STAR:Found Hamilton USB device.\n",
-            "INFO:pylabrobot.liquid_handling.backends.hamilton.STAR:Found endpoints. \n",
-            "Write:\n",
-            "       ENDPOINT 0x2: Bulk OUT ===============================\n",
-            "       bLength          :    0x7 (7 bytes)\n",
-            "       bDescriptorType  :    0x5 Endpoint\n",
-            "       bEndpointAddress :    0x2 OUT\n",
-            "       bmAttributes     :    0x2 Bulk\n",
-            "       wMaxPacketSize   :   0x40 (64 bytes)\n",
-            "       bInterval        :    0x0 \n",
-            "Read:\n",
-            "       ENDPOINT 0x81: Bulk IN ===============================\n",
-            "       bLength          :    0x7 (7 bytes)\n",
-            "       bDescriptorType  :    0x5 Endpoint\n",
-            "       bEndpointAddress :   0x81 IN\n",
-            "       bmAttributes     :    0x2 Bulk\n",
-            "       wMaxPacketSize   :   0x40 (64 bytes)\n",
-            "       bInterval        :    0x0\n",
-            "INFO:pylabrobot.liquid_handling.backends.hamilton.STAR:Sent command: C0QWid0001\n",
-            "INFO:pylabrobot.liquid_handling.backends.hamilton.STAR:Received response: C0QWid0001er00/00qw1\n",
-            "INFO:pylabrobot.liquid_handling.backends.hamilton.STAR:Sent command: R0QWid0002\n",
-            "INFO:pylabrobot.liquid_handling.backends.hamilton.STAR:Received response: R0QWid0002qw1\n",
-            "INFO:pylabrobot.liquid_handling.backends.hamilton.STAR:Sent command: C0PGid0003th2840\n",
-            "INFO:pylabrobot.liquid_handling.backends.hamilton.STAR:Received response: C0PGid0003er00/00\n"
-          ]
-        }
-      ],
-      "source": [
-        "await lh.setup()"
-      ]
-    },
-    {
-      "cell_type": "markdown",
-      "metadata": {},
-      "source": [
-        "## Creating the deck layout\n",
-        "\n",
-        "Now that we have a `LiquidHandler` instance, we can define the deck layout.\n",
-        "\n",
-        "The layout in this tutorial will contain five sets of standard volume tips with filter, 1 set of 96 1mL wells, and tip and plate carriers on which these resources are positioned.\n",
-        "\n",
-        "Start by importing the relevant objects and variables from the PyLabRobot package. This notebook uses the following resources:\n",
-        "\n",
-        "- {class}`~pylabrobot.resources.ml_star.tip_carriers.TIP_CAR_480_A00` tip carrier\n",
-        "- {class}`~pylabrobot.resources.ml_star.plate_carriers.PLT_CAR_L5AC_A00` plate carrier\n",
-        "- {class}`~pylabrobot.resources.corning_costar.plates.Cor_96_wellplate_360ul_Fb` wells\n",
-        "- {class}`~pylabrobot.resources.ml_star.tip_racks.HTF_L` tips"
-      ]
-    },
-    {
-      "cell_type": "code",
-      "execution_count": 6,
-      "metadata": {},
-      "outputs": [],
-      "source": [
-        "from pylabrobot.resources import (\n",
-        "    TIP_CAR_480_A00,\n",
-        "    PLT_CAR_L5AC_A00,\n",
-        "    Cor_96_wellplate_360ul_Fb,\n",
-        "    HTF_L\n",
-        ")"
-      ]
-    },
-    {
-      "cell_type": "markdown",
-      "metadata": {},
-      "source": [
-        "Then create a tip carrier named `tip carrier`, which will contain tip rack at all 5 positions. These positions can be accessed using `tip_car[x]`, and are 0 indexed."
-      ]
-    },
-    {
-      "cell_type": "code",
-      "execution_count": 7,
-      "metadata": {},
-      "outputs": [],
-      "source": [
-        "tip_car = TIP_CAR_480_A00(name='tip carrier')\n",
-        "tip_car[0] = HTF_L(name='tips_01')"
-      ]
-    },
-    {
-      "cell_type": "markdown",
-      "metadata": {},
-      "source": [
-        "Use {func}`~pylabrobot.resources.abstract.assign_child_resources` to assign the tip carrier to the deck of the liquid handler. All resources contained by this carrier will be assigned automatically.\n",
-        "\n",
-        "In the `rails` parameter, we can pass the location of the tip carrier. The locations of the tips will automatically be calculated."
-      ]
-    },
-    {
-      "cell_type": "code",
-      "execution_count": 8,
-      "metadata": {},
-      "outputs": [],
-      "source": [
-        "lh.deck.assign_child_resource(tip_car, rails=3)"
-      ]
-    },
-    {
-      "cell_type": "markdown",
-      "metadata": {},
-      "source": [
-        "Repeat this for the plates."
-      ]
-    },
-    {
-      "cell_type": "code",
-      "execution_count": 9,
-      "metadata": {},
-      "outputs": [],
-      "source": [
-        "plt_car = PLT_CAR_L5AC_A00(name='plate carrier')\n",
-        "plt_car[0] = Cor_96_wellplate_360ul_Fb(name='plate_01')"
-      ]
-    },
-    {
-      "cell_type": "code",
-      "execution_count": 10,
-      "metadata": {},
-      "outputs": [],
-      "source": [
-        "lh.deck.assign_child_resource(plt_car, rails=15)"
-      ]
-    },
-    {
-      "cell_type": "markdown",
-      "metadata": {},
-      "source": [
-        "Let's look at a summary of the deck layout using {func}`~pylabrobot.liquid_handling.LiquidHandler.summary`."
-      ]
-    },
-    {
-      "cell_type": "code",
-      "execution_count": 11,
-      "metadata": {},
-      "outputs": [
-        {
-          "name": "stdout",
-          "output_type": "stream",
-          "text": [
-            "Rail     Resource                   Type                Coordinates (mm)\n",
-            "===============================================================================================\n",
-            "(3)  ├── tip carrier                TipCarrier          (145.000, 063.000, 100.000)\n",
-            "     │   ├── tips_01                TipRack             (162.900, 145.800, 131.450)\n",
-            "     │   ├── <empty>\n",
-            "     │   ├── <empty>\n",
-            "     │   ├── <empty>\n",
-            "     │   ├── <empty>\n",
-            "     │\n",
-            "(15) ├── plate carrier              PlateCarrier        (415.000, 063.000, 100.000)\n",
-            "     │   ├── plate_01               Plate               (433.000, 146.000, 187.150)\n",
-            "     │   ├── <empty>\n",
-            "     │   ├── <empty>\n",
-            "     │   ├── <empty>\n",
-            "     │   ├── <empty>\n",
-            "     │\n",
-            "(32) ├── trash                      Trash               (800.000, 190.600, 137.100)\n",
-            "\n"
-          ]
-        }
-      ],
-      "source": [
-        "lh.summary()"
-      ]
-    },
-    {
-      "cell_type": "markdown",
-      "metadata": {},
-      "source": [
-        "## Picking up tips\n",
-        "\n",
-        "Picking up tips is as easy as querying the tips from the tiprack."
-      ]
-    },
-    {
-      "cell_type": "code",
-      "execution_count": 12,
-      "metadata": {},
-      "outputs": [
-        {
-          "name": "stderr",
-          "output_type": "stream",
-          "text": [
-            "INFO:pylabrobot.liquid_handling.backends.hamilton.STAR:Sent command: C0TTid0004tt01tf1tl0871tv12500tg3tu0\n",
-            "INFO:pylabrobot.liquid_handling.backends.hamilton.STAR:Received response: C0TTid0004er00/00\n",
-            "INFO:pylabrobot.liquid_handling.backends.hamilton.STAR:Sent command: C0TPid0005xp01629 01629 01629 00000&yp1458 1368 1278 0000&tm1 1 1 0&tt01tp2244tz2164th2450td0\n",
-            "INFO:pylabrobot.liquid_handling.backends.hamilton.STAR:Received response: C0TPid0005er00/00\n"
-          ]
-        }
-      ],
-      "source": [
-        "tiprack = lh.deck.get_resource(\"tips_01\")\n",
-        "await lh.pick_up_tips(tiprack[\"A1:C1\"])"
-      ]
-    },
-    {
-      "cell_type": "markdown",
-      "metadata": {},
-      "source": [
-        "## Aspirating and dispensing"
-      ]
-    },
-    {
-      "cell_type": "markdown",
-      "metadata": {},
-      "source": [
-        "Aspirating and dispensing work similarly to picking up tips: where you use booleans to specify which tips to pick up, with aspiration and dispensing you use floats to specify the volume to aspirate or dispense in $\\mu L$.\n",
-        "\n",
-        "The cells below move liquid from wells `'A1:C1'` to `'D1:F1'` using channels 1, 2, and 3 using the {func}`~pylabrobot.liquid_handling.LiquidHandler.aspirate` and {func}`~pylabrobot.liquid_handling.LiquidHandler.dispense` methods."
-      ]
-    },
-    {
-      "cell_type": "code",
-      "execution_count": 13,
-      "metadata": {},
-      "outputs": [
-        {
-          "name": "stderr",
-          "output_type": "stream",
-          "text": [
-            "INFO:pylabrobot.liquid_handling.backends.hamilton.STAR:Sent command: C0ASid0006at0&tm1 1 1 0&xp04330 04330 04330 00000&yp1460 1370 1280 0000&th2450te2450lp1931 1931 1931&ch000 000 000&zl1881 1881 1881&po0100 0100 0100&zu0032 0032 0032&zr06180 06180 06180&zx1831 1831 1831&ip0000 0000 0000&it0 0 0&fp0000 0000 0000&av01072 00551 02110&as1000 1000 1000&ta000 000 000&ba0000 0000 0000&oa000 000 000&lm0 0 0&ll1 1 1&lv1 1 1&zo000 000 000&ld00 00 00&de0020 0020 0020&wt10 10 10&mv00000 00000 00000&mc00 00 00&mp000 000 000&ms1000 1000 1000&mh0000 0000 0000&gi000 000 000&gj0gk0lk0 0 0&ik0000 0000 0000&sd0500 0500 0500&se0500 0500 0500&sz0300 0300 0300&io0000 0000 0000&il00000 00000 00000&in0000 0000 0000&\n",
-            "INFO:pylabrobot.liquid_handling.backends.hamilton.STAR:Received response: C0ASid0006er00/00\n"
-          ]
-        }
-      ],
-      "source": [
-        "plate = lh.deck.get_resource(\"plate_01\")\n",
-        "await lh.aspirate(plate[\"A1:C1\"], vols=[100.0, 50.0, 200.0])"
-      ]
-    },
-    {
-      "cell_type": "markdown",
-      "metadata": {},
-      "source": [
-        "After the liquid has been aspirated, dispense it in the wells below. Note that while we specify different wells, we are still using the same channels. This is needed because only these channels contain liquid, of course."
-      ]
-    },
-    {
-      "cell_type": "code",
-      "execution_count": 14,
-      "metadata": {},
-      "outputs": [
-        {
-          "name": "stderr",
-          "output_type": "stream",
-          "text": [
-            "INFO:pylabrobot.liquid_handling.backends.hamilton.STAR:Sent command: C0DSid0007dm2 2 2&tm1 1 1 0&xp04330 04330 04330 00000&yp1190 1100 1010 0000&zx1871 1871 1871&lp2321 2321 2321&zl1881 1881 1881&po0100 0100 0100&ip0000 0000 0000&it0 0 0&fp0000 0000 0000&zu0032 0032 0032&zr06180 06180 06180&th2450te2450dv01072 00551 02110&ds1200 1200 1200&ss0050 0050 0050&rv000 000 000&ta000 000 000&ba0000 0000 0000&lm0 0 0&dj00zo000 000 000&ll1 1 1&lv1 1 1&de0020 0020 0020&wt00 00 00&mv00000 00000 00000&mc00 00 00&mp000 000 000&ms0010 0010 0010&mh0000 0000 0000&gi000 000 000&gj0gk0\n",
-            "INFO:pylabrobot.liquid_handling.backends.hamilton.STAR:Received response: C0DSid0007er00/00\n"
-          ]
-        }
-      ],
-      "source": [
-        "await lh.dispense(plate[\"D1:F1\"], vols=[100.0, 50.0, 200.0])"
-      ]
-    },
-    {
-      "cell_type": "markdown",
-      "metadata": {},
-      "source": [
-        "Let's move the liquid back to the original wells."
-      ]
-    },
-    {
-      "cell_type": "code",
-      "execution_count": 15,
-      "metadata": {},
-      "outputs": [
-        {
-          "name": "stderr",
-          "output_type": "stream",
-          "text": [
-            "INFO:pylabrobot.liquid_handling.backends.hamilton.STAR:Sent command: C0ASid0008at0&tm1 1 1 0&xp04330 04330 04330 00000&yp1190 1100 1010 0000&th2450te2450lp1931 1931 1931&ch000 000 000&zl1881 1881 1881&po0100 0100 0100&zu0032 0032 0032&zr06180 06180 06180&zx1831 1831 1831&ip0000 0000 0000&it0 0 0&fp0000 0000 0000&av01072 00551 02110&as1000 1000 1000&ta000 000 000&ba0000 0000 0000&oa000 000 000&lm0 0 0&ll1 1 1&lv1 1 1&zo000 000 000&ld00 00 00&de0020 0020 0020&wt10 10 10&mv00000 00000 00000&mc00 00 00&mp000 000 000&ms1000 1000 1000&mh0000 0000 0000&gi000 000 000&gj0gk0lk0 0 0&ik0000 0000 0000&sd0500 0500 0500&se0500 0500 0500&sz0300 0300 0300&io0000 0000 0000&il00000 00000 00000&in0000 0000 0000&\n",
-            "INFO:pylabrobot.liquid_handling.backends.hamilton.STAR:Received response: C0ASid0008er00/00\n",
-            "INFO:pylabrobot.liquid_handling.backends.hamilton.STAR:Sent command: C0DSid0009dm2 2 2&tm1 1 1 0&xp04330 04330 04330 00000&yp1460 1370 1280 0000&zx1871 1871 1871&lp2321 2321 2321&zl1881 1881 1881&po0100 0100 0100&ip0000 0000 0000&it0 0 0&fp0000 0000 0000&zu0032 0032 0032&zr06180 06180 06180&th2450te2450dv01072 00551 02110&ds1200 1200 1200&ss0050 0050 0050&rv000 000 000&ta000 000 000&ba0000 0000 0000&lm0 0 0&dj00zo000 000 000&ll1 1 1&lv1 1 1&de0020 0020 0020&wt00 00 00&mv00000 00000 00000&mc00 00 00&mp000 000 000&ms0010 0010 0010&mh0000 0000 0000&gi000 000 000&gj0gk0\n",
-            "INFO:pylabrobot.liquid_handling.backends.hamilton.STAR:Received response: C0DSid0009er00/00\n"
-          ]
-        }
-      ],
-      "source": [
-        "await lh.aspirate(plate[\"D1:F1\"], vols=[100.0, 50.0, 200.0])\n",
-        "await lh.dispense(plate[\"A1:C1\"], vols=[100.0, 50.0, 200.0])"
-      ]
-    },
-    {
-      "cell_type": "markdown",
-      "metadata": {},
-      "source": [
-        "## Dropping tips\n",
-        "\n",
-        "Finally, you can drop tips anywhere on the deck by using the {func}`~pylabrobot.liquid_handling.LiquidHandler.discard_tips` method."
-      ]
-    },
-    {
-      "cell_type": "code",
-      "execution_count": 16,
-      "metadata": {},
-      "outputs": [
-        {
-          "name": "stderr",
-          "output_type": "stream",
-          "text": [
-            "INFO:pylabrobot.liquid_handling.backends.hamilton.STAR:Sent command: C0TRid0010xp01629 01629 01629 00000&yp1458 1368 1278 0000&tm1 1 1 0&tt01tp1314tz1414th2450ti0\n",
-            "INFO:pylabrobot.liquid_handling.backends.hamilton.STAR:Received response: C0TRid0010er00/00kz381 356 365 000 000 000 000 000vz303 360 368 000 000 000 000 000\n"
-          ]
-        }
-      ],
-      "source": [
-        "await lh.drop_tips(tiprack[\"A1:C1\"])"
-      ]
-    },
-    {
-      "cell_type": "code",
-      "execution_count": 17,
-      "metadata": {},
-      "outputs": [
-        {
-          "name": "stderr",
-          "output_type": "stream",
-          "text": [
-            "WARNING:root:Closing connection to USB device.\n"
-          ]
-        }
-      ],
-      "source": [
-        "await lh.stop()"
-      ]
-    }
-  ],
-  "metadata": {
-    "kernelspec": {
-      "display_name": "Python 3.9.13 ('env': venv)",
-      "language": "python",
-      "name": "python3"
-    },
-    "language_info": {
-      "codemirror_mode": {
-        "name": "ipython",
-        "version": 3
-      },
-      "file_extension": ".py",
-      "mimetype": "text/x-python",
-      "name": "python",
-      "nbconvert_exporter": "python",
-      "pygments_lexer": "ipython3",
-      "version": "3.10.8"
-    },
-    "vscode": {
-      "interpreter": {
-        "hash": "bf274dfc1b974177267b6b8fba8543eeb0bb4c5d64c637dde420829b05625268"
-      }
-    }
-  },
-  "nbformat": 4,
-  "nbformat_minor": 2
->>>>>>> d748daae
 }