from setuptools import find_packages, setup

from pylabrobot.__version__ import __version__

with open("README.md", "r", encoding="utf-8") as f:
  long_description = f.read()


extras_fw = ["pyserial", "pyusb", "libusb_package<=1.0.26.2"]

extras_http = ["requests", "types-requests"]

extras_plate_reading = [
  "pylibftdi",
]

extras_websockets = ["websockets==12.0"]

extras_visualizer = extras_websockets

extras_opentrons = ["opentrons-http-api-client", "opentrons-shared-data"]

extras_server = [
  "flask[async]",
]

extras_piper = [
  "piper@git+https://gitlab.com/pipettin-bot/pipettin-piper.git",
  # For tests.
  "deepdiff"
]

extras_inheco = ["hid"]

extras_agrow = ["pymodbus==3.6.8"]

<<<<<<< HEAD
extras_dev = extras_fw + extras_http + extras_plate_reading + extras_websockets + extras_piper + \
    extras_visualizer + extras_opentrons + extras_server + extras_inheco + extras_agrow + [
=======
extras_dev = (
  extras_fw
  + extras_http
  + extras_plate_reading
  + extras_websockets
  + extras_visualizer
  + extras_opentrons
  + extras_server
  + extras_inheco
  + extras_agrow
  + [
>>>>>>> 92b7057d
    "pydata-sphinx-theme",
    "myst_nb",
    "sphinx_copybutton",
    "pytest",
    "pytest-timeout",
    "mypy",
    "responses",
    "sphinx-reredirects",
    "ruff==0.2.1",
    "nbconvert",
    "sphinx-sitemap",
  ]
)

# Some extras are not available on all platforms. `dev` should be available everywhere
extras_all = extras_dev

setup(
  name="PyLabRobot",
  version=__version__,
  packages=find_packages(exclude="tools"),
  description="A hardware agnostic platform for lab automation",
  long_description=long_description,
  long_description_content_type="text/markdown",
  install_requires=[
    "typing_extensions",
    "pylibftdi"  # TODO: Remove when fixed: https://github.com/PyLabRobot/pylabrobot/issues/257
  ],
  url="https://github.com/pylabrobot/pylabrobot.git",
  package_data={"pylabrobot": ["visualizer/*"]},
  extras_require={
    "fw": extras_fw,
    "http": extras_http,
    "plate_reading": extras_plate_reading,
    "websockets": extras_websockets,
    "visualizer": extras_visualizer,
    "inheco": extras_inheco,
    "opentrons": extras_opentrons,
    "server": extras_server,
    "agrow": extras_agrow,
    "piper": extras_piper,
    "dev": extras_dev,
    "all": extras_all,
  },
  entry_points={
    "console_scripts": [
      "lh-server=pylabrobot.server.liquid_handling_server:main",
      "plr-gui=pylabrobot.gui.gui:main",
    ],
  },
)<|MERGE_RESOLUTION|>--- conflicted
+++ resolved
@@ -34,10 +34,6 @@
 
 extras_agrow = ["pymodbus==3.6.8"]
 
-<<<<<<< HEAD
-extras_dev = extras_fw + extras_http + extras_plate_reading + extras_websockets + extras_piper + \
-    extras_visualizer + extras_opentrons + extras_server + extras_inheco + extras_agrow + [
-=======
 extras_dev = (
   extras_fw
   + extras_http
@@ -48,8 +44,8 @@
   + extras_server
   + extras_inheco
   + extras_agrow
+  + extras_piper
   + [
->>>>>>> 92b7057d
     "pydata-sphinx-theme",
     "myst_nb",
     "sphinx_copybutton",
