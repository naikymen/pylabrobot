--- conflicted
+++ resolved
@@ -36,15 +36,10 @@
   "flask[async]",
 ]
 
-<<<<<<< HEAD
 extras_piper = [
-  "piper@git+https://gitlab.com/pipettin-bot/pipettin-piper.git"
-=======
-extras_piper= [
   "piper@git+https://gitlab.com/pipettin-bot/pipettin-piper.git",
   # For tests.
   "deepdiff"
->>>>>>> 34bb0355
 ]
 
 extras_inheco = [
